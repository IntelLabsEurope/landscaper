--- conflicted
+++ resolved
@@ -126,18 +126,6 @@
         cimi_url = self.cnf.get_variable(CONFIG_SECTION_GENERAL, CONFIG_CIMI_URL)
         if cimi_url is None:
             LOG.error("'CIMI_URL' has not been set in the 'general' section of the config file")
-<<<<<<< HEAD
-            return
-        res = requests.get(cimi_url + '/device',
-                           headers={'slipstream-authn-info': 'internal ADMIN'},
-                           verify=False)
-
-        if res.status_code == 200:
-            return res.json()['devices']
-
-        LOG.error("Request failed: " + res.status_code)
-        LOG.error("Response: " + str(res.json()))
-=======
             return dict()
 
         # TODO: certificate authentication issues
@@ -154,7 +142,6 @@
 
         LOG.error("Request failed: " + str(res.status_code))
         LOG.error("Response: " + str(res.text))
->>>>>>> 1bec1ea9
         return dict()
         # except Exception as ex:
         # LOG.error('Exception', ex.message)
